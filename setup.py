#!/usr/bin/env python
# -*- coding: utf-8 -*-
"""
ToPy install script.

Install ToPy through `pip install .`.
"""
<<<<<<< HEAD
import json

=======
>>>>>>> 4b82e781
import setuptools

# Get project description.
with open("README.md", "r") as fh:
    long_description = fh.read()

setuptools.setup(
    version="0.4.0",
    name="topology-optimization",
    author="William Hunter",
    author_email="williamhunter@users.noreply.github.com",
    description="Topology optimization with Python",
    url="https://github.com/williamhunter/topy",
    long_description=long_description,
    long_description_content_type="text/markdown",
    packages=["topy", "topy.data"],
    install_requires=[
<<<<<<< HEAD
        "typing",
        "pathlib",
        "matplotlib",
        "sympy",
        "numpy<=1.14",
        "scipy",
=======
        "matplotlib",
        "sympy",
        "numpy",
        "scipy",
        "scikit-sparse",
>>>>>>> 4b82e781
        "pyvtk",
    ],
    classifiers=[
        "Programming Language :: Python :: 3",
<<<<<<< HEAD
=======
        "Programming Language :: Python :: 3.8",
>>>>>>> 4b82e781
        "License :: OSI Approved :: MIT License",
        "Operating System :: OS Independent",
        "Development Status :: 3 - Alpha",
    ],
<<<<<<< HEAD
    python_requires=">=3",
    **metadata
=======
    python_requires=">=3.8",
    keywords="topology optimization vtk",
>>>>>>> 4b82e781
)<|MERGE_RESOLUTION|>--- conflicted
+++ resolved
@@ -5,11 +5,9 @@
 
 Install ToPy through `pip install .`.
 """
-<<<<<<< HEAD
+
 import json
 
-=======
->>>>>>> 4b82e781
 import setuptools
 
 # Get project description.
@@ -27,37 +25,22 @@
     long_description_content_type="text/markdown",
     packages=["topy", "topy.data"],
     install_requires=[
-<<<<<<< HEAD
+
         "typing",
         "pathlib",
         "matplotlib",
         "sympy",
         "numpy<=1.14",
         "scipy",
-=======
-        "matplotlib",
-        "sympy",
-        "numpy",
-        "scipy",
-        "scikit-sparse",
->>>>>>> 4b82e781
+
         "pyvtk",
     ],
     classifiers=[
         "Programming Language :: Python :: 3",
-<<<<<<< HEAD
-=======
-        "Programming Language :: Python :: 3.8",
->>>>>>> 4b82e781
         "License :: OSI Approved :: MIT License",
         "Operating System :: OS Independent",
         "Development Status :: 3 - Alpha",
     ],
-<<<<<<< HEAD
     python_requires=">=3",
     **metadata
-=======
-    python_requires=">=3.8",
-    keywords="topology optimization vtk",
->>>>>>> 4b82e781
 )