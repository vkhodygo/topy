--- conflicted
+++ resolved
@@ -1,9 +1,5 @@
-<<<<<<< HEAD
-#!/usr/bin/python3
-=======
 #!/usr/bin/env python
 # -*- coding: utf-8 -*-
->>>>>>> 3166ddea
 """
 ToPy install script.
 
@@ -28,9 +24,6 @@
     long_description=long_description,
     long_description_content_type="text/markdown",
     packages=["topy", "topy.data"],
-<<<<<<< HEAD
-    install_requires=['typing', 'pathlib', 'matplotlib', 'sympy', 'numpy', 'pyvtk', 'scipy', 'cython', 'pymumps', 'numexpr'],
-=======
     install_requires=[
 
         "typing",
@@ -42,17 +35,12 @@
 
         "pyvtk",
     ],
->>>>>>> 3166ddea
     classifiers=[
         "Programming Language :: Python :: 3",
         "License :: OSI Approved :: MIT License",
         "Operating System :: OS Independent",
         "Development Status :: 3 - Alpha",
     ],
-<<<<<<< HEAD
-    python_requires='~=3.6',
-=======
     python_requires=">=3",
->>>>>>> 3166ddea
     **metadata
 )