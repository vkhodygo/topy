--- conflicted
+++ resolved
@@ -1,23 +1,24 @@
 #!/usr/bin/env python
 # -*- coding: utf-8 -*-
 
-<<<<<<< HEAD
 # Author: William Hunter, Tarcísio L. de Oliveira
 # This script handles both number of iterations and change stop criteria runs
-=======
-This script handles both number of iterations and change stop criteria runs.
-"""
->>>>>>> 3166ddea
 
 # Import required modules:
 import signal
 from sys import argv
 import topy
-<<<<<<< HEAD
 from topy import parser
 from mpi4py import MPI
 from mumps import DMumpsContext
 
+parser = argparse.ArgumentParser(description="Optimize a TPD file.")
+parser.add_argument("filename", type=str, help="the path to the TPD file")
+parser.add_argument(
+    "--vtk-format",
+    default="binary",
+    help='["binary"|"ascii"]: specify the format for VTK output files',
+)
 
 def optimise(fname):
     comm = MPI.COMM_WORLD
@@ -59,28 +60,6 @@
 
     topy.optimise(t)
     
-=======
-import argparse
-
-parser = argparse.ArgumentParser(description="Optimize a TPD file.")
-parser.add_argument("filename", type=str, help="the path to the TPD file")
-parser.add_argument(
-    "--vtk-format",
-    default="binary",
-    help='["binary"|"ascii"]: specify the format for VTK output files',
-)
-
-
-def optimise(fname, outdir, apikey):
-
-    # Set up ToPy:
-    t = topy.Topology()
-    t.load_tpd_file(filename)
-    t.set_top_params()
-    topy.optimise(t, dir=outdir, apikey=apikey)
-
-
->>>>>>> 3166ddea
 if __name__ == '__main__':
 
     optimise(argv[1], argv[2], argv[3])
