--- conflicted
+++ resolved
@@ -1,5 +1,4 @@
 # Dependencies
-<<<<<<< HEAD
 This version features more dependencies than the original one, but most are
 relatively easy do get (meaning, by using pip).
 
@@ -63,74 +62,6 @@
 
 After the function `deactivate ()`. You can then enter the virtual environment
 with `source ~/venv-topy/bin/activate` and leave it with `deactivate`.
-=======
-There always are... It shouldn't take more than a few minutes to download and install everything.
-
-## All platforms
-Install Python 2.7.13 (32 or 64 bit) - make sure your 'bitness' is correct
-when downloading the other packages listed further below.
-Download Python from the official Python site.
-If you're using Linux or Mac, you most
-probably have Python installed already.
-
-If you want to know on what platform
-you are, start Python and type:
-```python
-import platform
-platform.architecture()
-```
-
-ToPy requires Python 2.7 because of its dependence on
-Pysparse, which is only available in binary format for Python 2.7 on
-Windows systems and is too much trouble/bother to compile from scratch
-if you want to get up and running quickly. I've started to look into replacing
-Pysparse with something else that's as quick -- it will take me a while because
-I have a 'real' job.
-
-The same is of course not true for Linux/Mac systems, so you may very well be
-able to get ToPy to work with Python 3.x -- I've not tried.
-
-## Windows
-1. Make sure Python is in your 'Path' Environment Variables. *How?*
-If you type 'python' in
-a command prompt (cmd window) and you don't get an error, you're OK.  
-	1. If you don't know how to add Python to 'Path', please search the web
-on how to do it. Tip: Start a new cmd window after you've made changes to the
-'Path' Environment Variable.
-	2. Check if Python works by typing it into a cmd shell.
-	3. Check if `pip` works, also by typing it into a cmd shell. If it
-doesn't work, add Python27\Scripts to the Environment Variables,
-open a new cmd shell and check if it works.
-	4. Note:- When using `pip`, run `cmd` as Administrator.
-	5. Installing with `pip` is easy:
-	`pip install <package>`
-2. Download NumPy+MKL for Python 2.7 from Christoph Gohlke's website:
-http://www.lfd.uci.edu/~gohlke/pythonlibs/#numpy
-and install with `pip`
-3. Download Pysparse, also from
-http://www.lfd.uci.edu/~gohlke/pythonlibs/#pysparse
-and install with `pip`
-4. Install matplotlib via `pip`
-5. Install SymPy via `pip`
-6. Install PyVTK via `pip`
-
-## Linux
-Install equivalent packages as for Windows above via `pip` or by other means
-(e.g., apt-get, yum, rpm,...). So, install he following:
-1. NumPy+MKL
-2. Pysparse
-3. matplotlib
-4. SymPy
-5. PyVTK
-
-## Mac
-Install equivalent packages as for Linux above via `pip` or by other means.
-
-Installing matplotlib and SymPy via other 'official' channels should
-also work fine (in that ToPy should still work).
-
-If everything installed correctly, you're ready to install ToPy.
->>>>>>> 3166ddea
 
 # Installing ToPy
 CD into the 'topy' directory (where 'setup.py' is located) and
@@ -155,40 +86,7 @@
 See https://github.com/williamhunter/topy/wiki/Tutorials
 
 # First run of ToPy
-<<<<<<< HEAD
 The original ToPy created all element matrices on the first run and stored them
 for future use. This version introduces the possibility to use material properties
 such as Young's modulus and thermal conductivity, so now the element required by
-the TPD file will be generated with each execution.
-=======
-## Element stiffness matrices
-The first time you run ToPy after a new install you'll see the
-following in your terminal:
-
-	It seems as though all or some of the element stiffness matrices
-	do not exist. Creating them...
-	This is usually only required once and may take a few minutes.
-	SymPy is integrating: K for Q4bar...
-	Created C:\Users\William\Programming\ToPy\topy\data\Q4bar.K (stiffness matrix).
-	SymPy is integrating: K for Q4...
-	Created C:\Users\William\Programming\ToPy\topy\data\Q4.K (stiffness matrix).
-	SymPy is integrating: K for Q5B...
-	Created C:\Users\William\Programming\ToPy\topy\data\Q5B.K (stiffness matrix).
-	SymPy is integrating: K for Q4T...
-	Created C:\Users\William\Programming\ToPy\topy\data\Q4T.K (stiffness matrix).
-	SymPy is integrating: K for H8...
-	Created C:\Users\William\Programming\ToPy\topy\data\H8.K (stiffness matrix).
-	SymPy is integrating: K for H18B...
-	Created C:\Users\William\Programming\ToPy\topy\data\H18B.K (stiffness matrix).
-	SymPy is integrating: K for H8T...
-	Created C:\Users\William\Programming\ToPy\topy\data\H8T.K (stiffness matrix).
-
-You won't (shouldn't) see it again, even if ToPy is updated, since these
-files shouldn't need to change. You can create the stiffness matrices without
-solving a problem by simply running 'optimise.py' in the 'scripts' folder.
-
---
-
-William Hunter
-Date: 2017-08-21
->>>>>>> 3166ddea
+the TPD file will be generated with each execution.