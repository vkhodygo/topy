﻿"""
# =============================================================================
# Write the stiffness matrix of finite element to file. The created file name
# is equal to the string between the underscores of *this* file's name, plus a
# 'K' extension, e.g.,
#
#     python ELEM_K.py
#
# gives a file named ELEM.K in the same directory.
#
# Author: William Hunter
# Copyright (C) 2008, 2015, William Hunter.
# =============================================================================
"""
<<<<<<< HEAD


import logging
=======
from __future__ import division

>>>>>>> 5ae5bc80
import os

from sympy import symbols, Matrix, diff, integrate, zeros, eye
from numpy import abs, array, transpose, dot
from numpy.linalg import inv

from ..utils import get_logger
from .matlcons import *

logger = get_logger(__name__)
# Get file name:
fname = __file__.split('_')[0] + '.K'

if os.path.exists(fname):
    logger.info('{} (stiffness matrix) exists!'.format(fname))
else:
    # SymPy symbols:
    a, b, c, x, y, z = symbols('a b c x y z')
    N1, N2, N3, N4 = symbols('N1 N2 N3 N4')
    N5, N6, N7, N8 = symbols('N5 N6 N7 N8')
    E, nu, g, G = symbols('E nu g G')
    o = symbols('o') #  dummy symbol
    xlist = [x, x, x, x, x, x, x, x, x, x, x, x, x, x, x, x, x, x, x, x, x, x, x, x]
    ylist = [y, y, y, y, y, y, y, y, y, y, y, y, y, y, y, y, y, y, y, y, y, y, y, y]
    zlist = [z, z, z, z, z, z, z, z, z, z, z, z, z, z, z, z, z, z, z, z, z, z, z, z]
    yxlist = [y, x, o, y, x, o, y, x, o, y, x, o, y, x, o, y, x, o, y, x, o, y, x, o]
    zylist = [o, z, y, o, z, y, o, z, y, o, z, y, o, z, y, o, z, y, o, z, y, o, z, y]
    zxlist = [z, o, x, z, o, x, z, o, x, z, o, x, z, o, x, z, o, x, z, o, x, z, o, x]

    # Shape functions:
    N1 = (a - x) * (b - y) * (c - z) / (8 * a * b * c)
    N2 = (a + x) * (b - y) * (c - z) / (8 * a * b * c)
    N3 = (a + x) * (b + y) * (c - z) / (8 * a * b * c)
    N4 = (a - x) * (b + y) * (c - z) / (8 * a * b * c)
    N5 = (a - x) * (b - y) * (c + z) / (8 * a * b * c)
    N6 = (a + x) * (b - y) * (c + z) / (8 * a * b * c)
    N7 = (a + x) * (b + y) * (c + z) / (8 * a * b * c)
    N8 = (a - x) * (b + y) * (c + z) / (8 * a * b * c)

    # Create strain-displacement matrix B:
<<<<<<< HEAD
    B0 = list(map(diff, [N1, 0, 0, N2, 0, 0, N3, 0, 0, N4, 0, 0,\
                    N5, 0, 0, N6, 0, 0, N7, 0, 0, N8, 0, 0], xlist))
    B1 = list(map(diff, [0, N1, 0, 0, N2, 0, 0, N3, 0, 0, N4, 0,\
                    0, N5, 0, 0, N6, 0, 0, N7, 0, 0, N8, 0], ylist))
    B2 = list(map(diff, [0, 0, N1, 0, 0, N2, 0, 0, N3, 0, 0, N4,\
                    0, 0, N5, 0, 0, N6, 0, 0, N7, 0, 0, N8], zlist))
    B3 = list(map(diff, [N1, N1, N1, N2, N2, N2, N3, N3, N3, N4, N4, N4,\
                    N5, N5, N5, N6, N6, N6, N7, N7, N7, N8, N8, N8], yxlist))
    B4 = list(map(diff, [N1, N1, N1, N2, N2, N2, N3, N3, N3, N4, N4, N4,\
                    N5, N5, N5, N6, N6, N6, N7, N7, N7, N8, N8, N8], zylist))
    B5 = list(map(diff, [N1, N1, N1, N2, N2, N2, N3, N3, N3, N4, N4, N4,\
=======
    B0 = tuple(map(diff, [N1, 0, 0, N2, 0, 0, N3, 0, 0, N4, 0, 0,\
                    N5, 0, 0, N6, 0, 0, N7, 0, 0, N8, 0, 0], xlist))
    B1 = tuple(map(diff, [0, N1, 0, 0, N2, 0, 0, N3, 0, 0, N4, 0,\
                    0, N5, 0, 0, N6, 0, 0, N7, 0, 0, N8, 0], ylist))
    B2 = tuple(map(diff, [0, 0, N1, 0, 0, N2, 0, 0, N3, 0, 0, N4,\
                    0, 0, N5, 0, 0, N6, 0, 0, N7, 0, 0, N8], zlist))
    B3 = tuple(map(diff, [N1, N1, N1, N2, N2, N2, N3, N3, N3, N4, N4, N4,\
                    N5, N5, N5, N6, N6, N6, N7, N7, N7, N8, N8, N8], yxlist))
    B4 = tuple(map(diff, [N1, N1, N1, N2, N2, N2, N3, N3, N3, N4, N4, N4,\
                    N5, N5, N5, N6, N6, N6, N7, N7, N7, N8, N8, N8], zylist))
    B5 = tuple(map(diff, [N1, N1, N1, N2, N2, N2, N3, N3, N3, N4, N4, N4,\
>>>>>>> 5ae5bc80
                    N5, N5, N5, N6, N6, N6, N7, N7, N7, N8, N8, N8], zxlist))
    B = Matrix([B0, B1, B2, B3, B4, B5])

    # Create constitutive (material property) matrix:
    C = Matrix([[(1 - nu) * g, nu * g, nu * g, 0, 0, 0],
                [nu * g, (1 - nu) * g, nu * g, 0, 0, 0],
                [nu * g, nu * g, (1 - nu) * g, 0, 0, 0],
                [0, 0, 0,                      G, 0, 0],
                [0, 0, 0,                      0, G, 0],
                [0, 0, 0,                      0, 0, G]])

    PI = eye(6)
    PH3 = Matrix([\
    [y/b, z/c, (y*z)/(b*c), 0, 0, 0, 0, 0, 0, 0, 0, 0],\
    [0, 0, 0, x/a, z/c, (x*z)/(a*c), 0, 0, 0, 0, 0, 0],\
    [0, 0, 0, 0, 0, 0, x/a, y/b, (x*y)/(a*b), 0, 0, 0],\
    [0, 0, 0, 0, 0, 0, 0, 0, 0, z/c, 0, 0],\
    [0, 0, 0, 0, 0, 0, 0, 0, 0, 0, x/a, 0],\
    [0, 0, 0, 0, 0, 0, 0, 0, 0, 0, 0, y/b]])
    P = PI.row_join(PH3)
    tP = P.transpose()
    dJ = tP * B
    dH = tP * C.inv() * P

    # Integration:
    logger.info('SymPy is integrating: K for H18B...')
    J = dJ.integrate((x, -a, a),(y, -b, b),(z, -c, c))
    J = J.subs({a:_a, b:_b, c:_c, E:_E, nu:_nu, g:_g, G:_G})
    H = dH.integrate((x, -a, a),(y, -b, b),(z, -c, c))
    H = H.subs({a:_a, b:_b, c:_c, E:_E, nu:_nu, g:_g, G:_G})

    # Convert SymPy Matrix to NumPy array:
    J = array(J).astype('double')
    iH = inv(array(H).astype('double'))

    # Convert SymPy Matrix to NumPy array:
    # NOTE:
    # sympy.Matrix() * sympy.Matrix == numpy.dot(numpy.array(), numpy.array())
    K = dot(dot(J.transpose(), iH), J)  # use NumPy's dot for arrays, NOT '*'

    # Set small (<< 0) values equal to zero:
    K[abs(K) < 1e-6] = 0

    # Create file:
    K.dump(fname)
    logger.info('Created ' + fname + ' (stiffness matrix).')

# EOF H18B_K.py<|MERGE_RESOLUTION|>--- conflicted
+++ resolved
@@ -12,14 +12,8 @@
 # Copyright (C) 2008, 2015, William Hunter.
 # =============================================================================
 """
-<<<<<<< HEAD
-
-
-import logging
-=======
 from __future__ import division
 
->>>>>>> 5ae5bc80
 import os
 
 from sympy import symbols, Matrix, diff, integrate, zeros, eye
@@ -60,19 +54,6 @@
     N8 = (a - x) * (b + y) * (c + z) / (8 * a * b * c)
 
     # Create strain-displacement matrix B:
-<<<<<<< HEAD
-    B0 = list(map(diff, [N1, 0, 0, N2, 0, 0, N3, 0, 0, N4, 0, 0,\
-                    N5, 0, 0, N6, 0, 0, N7, 0, 0, N8, 0, 0], xlist))
-    B1 = list(map(diff, [0, N1, 0, 0, N2, 0, 0, N3, 0, 0, N4, 0,\
-                    0, N5, 0, 0, N6, 0, 0, N7, 0, 0, N8, 0], ylist))
-    B2 = list(map(diff, [0, 0, N1, 0, 0, N2, 0, 0, N3, 0, 0, N4,\
-                    0, 0, N5, 0, 0, N6, 0, 0, N7, 0, 0, N8], zlist))
-    B3 = list(map(diff, [N1, N1, N1, N2, N2, N2, N3, N3, N3, N4, N4, N4,\
-                    N5, N5, N5, N6, N6, N6, N7, N7, N7, N8, N8, N8], yxlist))
-    B4 = list(map(diff, [N1, N1, N1, N2, N2, N2, N3, N3, N3, N4, N4, N4,\
-                    N5, N5, N5, N6, N6, N6, N7, N7, N7, N8, N8, N8], zylist))
-    B5 = list(map(diff, [N1, N1, N1, N2, N2, N2, N3, N3, N3, N4, N4, N4,\
-=======
     B0 = tuple(map(diff, [N1, 0, 0, N2, 0, 0, N3, 0, 0, N4, 0, 0,\
                     N5, 0, 0, N6, 0, 0, N7, 0, 0, N8, 0, 0], xlist))
     B1 = tuple(map(diff, [0, N1, 0, 0, N2, 0, 0, N3, 0, 0, N4, 0,\
@@ -84,7 +65,6 @@
     B4 = tuple(map(diff, [N1, N1, N1, N2, N2, N2, N3, N3, N3, N4, N4, N4,\
                     N5, N5, N5, N6, N6, N6, N7, N7, N7, N8, N8, N8], zylist))
     B5 = tuple(map(diff, [N1, N1, N1, N2, N2, N2, N3, N3, N3, N4, N4, N4,\
->>>>>>> 5ae5bc80
                     N5, N5, N5, N6, N6, N6, N7, N7, N7, N8, N8, N8], zxlist))
     B = Matrix([B0, B1, B2, B3, B4, B5])
 
