﻿"""
# =============================================================================
# Write the stiffness matrix of finite element to file. The created file name
# is equal to the string between the underscores of *this* file's name, plus a
# 'K' extension, e.g.,
#
#     python ELEM_K.py
#
# gives a file named ELEM.K in the same directory.
#
# Author: William Hunter
# Copyright (C) 2008, 2015, William Hunter.
# =============================================================================
"""
<<<<<<< HEAD


import logging
=======
from __future__ import division

>>>>>>> 5ae5bc80
import os

from sympy import symbols, Matrix, diff, integrate, zeros
from numpy import abs, array

from ..utils import get_logger
from .matlcons import *

logger = get_logger(__name__)
# Get file name:
fname = __file__.split('_')[0] + '.K'

if os.path.exists(fname):
    logger.info('{} (stiffness matrix) exists!'.format(fname))
else:
    # SymPy symbols:
    a, b, c, x, y, z = symbols('a b c x y z')
    N1, N2, N3, N4 = symbols('N1 N2 N3 N4')
    N5, N6, N7, N8 = symbols('N5 N6 N7 N8')
    E, nu, g, G = symbols('E nu g G')
    o = symbols('o') #  dummy symbol
    xlist = [x, x, x, x, x, x, x, x, x, x, x, x, x, x, x, x, x, x, x, x, x, x, x, x]
    ylist = [y, y, y, y, y, y, y, y, y, y, y, y, y, y, y, y, y, y, y, y, y, y, y, y]
    zlist = [z, z, z, z, z, z, z, z, z, z, z, z, z, z, z, z, z, z, z, z, z, z, z, z]
    yxlist = [y, x, o, y, x, o, y, x, o, y, x, o, y, x, o, y, x, o, y, x, o, y, x, o]
    zylist = [o, z, y, o, z, y, o, z, y, o, z, y, o, z, y, o, z, y, o, z, y, o, z, y]
    zxlist = [z, o, x, z, o, x, z, o, x, z, o, x, z, o, x, z, o, x, z, o, x, z, o, x]

    # Shape functions:
    N1 = (a - x) * (b - y) * (c - z) / (8 * a * b * c)
    N2 = (a + x) * (b - y) * (c - z) / (8 * a * b * c)
    N3 = (a + x) * (b + y) * (c - z) / (8 * a * b * c)
    N4 = (a - x) * (b + y) * (c - z) / (8 * a * b * c)
    N5 = (a - x) * (b - y) * (c + z) / (8 * a * b * c)
    N6 = (a + x) * (b - y) * (c + z) / (8 * a * b * c)
    N7 = (a + x) * (b + y) * (c + z) / (8 * a * b * c)
    N8 = (a - x) * (b + y) * (c + z) / (8 * a * b * c)

    # Create strain-displacement matrix B:
<<<<<<< HEAD
    B0 = list(map(diff, [N1, 0, 0, N2, 0, 0, N3, 0, 0, N4, 0, 0,\
                    N5, 0, 0, N6, 0, 0, N7, 0, 0, N8, 0, 0], xlist))
    B1 = list(map(diff, [0, N1, 0, 0, N2, 0, 0, N3, 0, 0, N4, 0,\
                    0, N5, 0, 0, N6, 0, 0, N7, 0, 0, N8, 0], ylist))
    B2 = list(map(diff, [0, 0, N1, 0, 0, N2, 0, 0, N3, 0, 0, N4,\
                    0, 0, N5, 0, 0, N6, 0, 0, N7, 0, 0, N8], zlist))
    B3 = list(map(diff, [N1, N1, N1, N2, N2, N2, N3, N3, N3, N4, N4, N4,\
                    N5, N5, N5, N6, N6, N6, N7, N7, N7, N8, N8, N8], yxlist))
    B4 = list(map(diff, [N1, N1, N1, N2, N2, N2, N3, N3, N3, N4, N4, N4,\
                    N5, N5, N5, N6, N6, N6, N7, N7, N7, N8, N8, N8], zylist))
    B5 = list(map(diff, [N1, N1, N1, N2, N2, N2, N3, N3, N3, N4, N4, N4,\
=======
    B0 = tuple(map(diff, [N1, 0, 0, N2, 0, 0, N3, 0, 0, N4, 0, 0,\
                    N5, 0, 0, N6, 0, 0, N7, 0, 0, N8, 0, 0], xlist))
    B1 = tuple(map(diff, [0, N1, 0, 0, N2, 0, 0, N3, 0, 0, N4, 0,\
                    0, N5, 0, 0, N6, 0, 0, N7, 0, 0, N8, 0], ylist))
    B2 = tuple(map(diff, [0, 0, N1, 0, 0, N2, 0, 0, N3, 0, 0, N4,\
                    0, 0, N5, 0, 0, N6, 0, 0, N7, 0, 0, N8], zlist))
    B3 = tuple(map(diff, [N1, N1, N1, N2, N2, N2, N3, N3, N3, N4, N4, N4,\
                    N5, N5, N5, N6, N6, N6, N7, N7, N7, N8, N8, N8], yxlist))
    B4 = tuple(map(diff, [N1, N1, N1, N2, N2, N2, N3, N3, N3, N4, N4, N4,\
                    N5, N5, N5, N6, N6, N6, N7, N7, N7, N8, N8, N8], zylist))
    B5 = tuple(map(diff, [N1, N1, N1, N2, N2, N2, N3, N3, N3, N4, N4, N4,\
>>>>>>> 5ae5bc80
                    N5, N5, N5, N6, N6, N6, N7, N7, N7, N8, N8, N8], zxlist))
    B = Matrix([B0, B1, B2, B3, B4, B5])

    # Create constitutive (material property) matrix:
    C = Matrix([[(1 - nu) * g, nu * g, nu * g, 0, 0, 0],
                [nu * g, (1 - nu) * g, nu * g, 0, 0, 0],
                [nu * g, nu * g, (1 - nu) * g, 0, 0, 0],
                [0, 0, 0,                      G, 0, 0],
                [0, 0, 0,                      0, G, 0],
                [0, 0, 0,                      0, 0, G]])

    CB = C * B

    # Create delB matrix:
<<<<<<< HEAD
    delCB0x = array(list(map(diff, CB[0, :], xlist)))
    delCB0y = array(list(map(diff, CB[3, :], ylist)))
    delCB0z = array(list(map(diff, CB[5, :], zlist)))
    delCB0 = delCB0x + delCB0y + delCB0z

    delCB1y = array(list(map(diff, CB[1, :], ylist)))
    delCB1x = array(list(map(diff, CB[3, :], xlist)))
    delCB1z = array(list(map(diff, CB[4, :], zlist)))
    delCB1 = delCB1x + delCB1y + delCB1z

    delCB2z = array(list(map(diff, CB[2, :], zlist)))
    delCB2y = array(list(map(diff, CB[4, :], ylist)))
    delCB2x = array(list(map(diff, CB[5, :], xlist)))
=======
    delCB0x = array(tuple(map(diff, CB[0, :], xlist)))
    delCB0y = array(tuple(map(diff, CB[3, :], ylist)))
    delCB0z = array(tuple(map(diff, CB[5, :], zlist)))
    delCB0 = delCB0x + delCB0y + delCB0z

    delCB1y = array(tuple(map(diff, CB[1, :], ylist)))
    delCB1x = array(tuple(map(diff, CB[3, :], xlist)))
    delCB1z = array(tuple(map(diff, CB[4, :], zlist)))
    delCB1 = delCB1x + delCB1y + delCB1z

    delCB2z = array(tuple(map(diff, CB[2, :], zlist)))
    delCB2y = array(tuple(map(diff, CB[4, :], ylist)))
    delCB2x = array(tuple(map(diff, CB[5, :], xlist)))
>>>>>>> 5ae5bc80
    delCB2 = delCB2x + delCB2y + delCB2z

    Bbar = Matrix([delCB0.tolist(), delCB1.tolist(), delCB2.tolist()])

    dKbar = Bbar.T * Bbar #  a matrix of constants, i.e., no x, y or z vals

    # Integration:
    logger.info('SymPy is integrating: K for H8bar...')
    Kbar = dKbar.integrate((x, -a, a),(y, -b, b),(z, -c, c))

    # Convert SymPy Matrix to NumPy array:
    K = array(Kbar.subs({a:_a, b:_b, c:_c, E:_E, nu:_nu, g:_g, G:_G})).astype('double')

    # Set small (<< 0) values equal to zero:
    K[abs(K) < 1e-6] = 0

    # Create file:
    K.dump(fname)
    logger.info('Created ' + fname + ' (stiffness matrix).')

# EOF H8bar_K.py<|MERGE_RESOLUTION|>--- conflicted
+++ resolved
@@ -12,14 +12,8 @@
 # Copyright (C) 2008, 2015, William Hunter.
 # =============================================================================
 """
-<<<<<<< HEAD
-
-
-import logging
-=======
 from __future__ import division
 
->>>>>>> 5ae5bc80
 import os
 
 from sympy import symbols, Matrix, diff, integrate, zeros
@@ -59,19 +53,6 @@
     N8 = (a - x) * (b + y) * (c + z) / (8 * a * b * c)
 
     # Create strain-displacement matrix B:
-<<<<<<< HEAD
-    B0 = list(map(diff, [N1, 0, 0, N2, 0, 0, N3, 0, 0, N4, 0, 0,\
-                    N5, 0, 0, N6, 0, 0, N7, 0, 0, N8, 0, 0], xlist))
-    B1 = list(map(diff, [0, N1, 0, 0, N2, 0, 0, N3, 0, 0, N4, 0,\
-                    0, N5, 0, 0, N6, 0, 0, N7, 0, 0, N8, 0], ylist))
-    B2 = list(map(diff, [0, 0, N1, 0, 0, N2, 0, 0, N3, 0, 0, N4,\
-                    0, 0, N5, 0, 0, N6, 0, 0, N7, 0, 0, N8], zlist))
-    B3 = list(map(diff, [N1, N1, N1, N2, N2, N2, N3, N3, N3, N4, N4, N4,\
-                    N5, N5, N5, N6, N6, N6, N7, N7, N7, N8, N8, N8], yxlist))
-    B4 = list(map(diff, [N1, N1, N1, N2, N2, N2, N3, N3, N3, N4, N4, N4,\
-                    N5, N5, N5, N6, N6, N6, N7, N7, N7, N8, N8, N8], zylist))
-    B5 = list(map(diff, [N1, N1, N1, N2, N2, N2, N3, N3, N3, N4, N4, N4,\
-=======
     B0 = tuple(map(diff, [N1, 0, 0, N2, 0, 0, N3, 0, 0, N4, 0, 0,\
                     N5, 0, 0, N6, 0, 0, N7, 0, 0, N8, 0, 0], xlist))
     B1 = tuple(map(diff, [0, N1, 0, 0, N2, 0, 0, N3, 0, 0, N4, 0,\
@@ -83,7 +64,6 @@
     B4 = tuple(map(diff, [N1, N1, N1, N2, N2, N2, N3, N3, N3, N4, N4, N4,\
                     N5, N5, N5, N6, N6, N6, N7, N7, N7, N8, N8, N8], zylist))
     B5 = tuple(map(diff, [N1, N1, N1, N2, N2, N2, N3, N3, N3, N4, N4, N4,\
->>>>>>> 5ae5bc80
                     N5, N5, N5, N6, N6, N6, N7, N7, N7, N8, N8, N8], zxlist))
     B = Matrix([B0, B1, B2, B3, B4, B5])
 
@@ -98,21 +78,6 @@
     CB = C * B
 
     # Create delB matrix:
-<<<<<<< HEAD
-    delCB0x = array(list(map(diff, CB[0, :], xlist)))
-    delCB0y = array(list(map(diff, CB[3, :], ylist)))
-    delCB0z = array(list(map(diff, CB[5, :], zlist)))
-    delCB0 = delCB0x + delCB0y + delCB0z
-
-    delCB1y = array(list(map(diff, CB[1, :], ylist)))
-    delCB1x = array(list(map(diff, CB[3, :], xlist)))
-    delCB1z = array(list(map(diff, CB[4, :], zlist)))
-    delCB1 = delCB1x + delCB1y + delCB1z
-
-    delCB2z = array(list(map(diff, CB[2, :], zlist)))
-    delCB2y = array(list(map(diff, CB[4, :], ylist)))
-    delCB2x = array(list(map(diff, CB[5, :], xlist)))
-=======
     delCB0x = array(tuple(map(diff, CB[0, :], xlist)))
     delCB0y = array(tuple(map(diff, CB[3, :], ylist)))
     delCB0z = array(tuple(map(diff, CB[5, :], zlist)))
@@ -126,7 +91,6 @@
     delCB2z = array(tuple(map(diff, CB[2, :], zlist)))
     delCB2y = array(tuple(map(diff, CB[4, :], ylist)))
     delCB2x = array(tuple(map(diff, CB[5, :], xlist)))
->>>>>>> 5ae5bc80
     delCB2 = delCB2x + delCB2y + delCB2z
 
     Bbar = Matrix([delCB0.tolist(), delCB1.tolist(), delCB2.tolist()])
