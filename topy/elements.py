﻿"""
# =============================================================================
# Finite element stiffness matrices.
#
# To define your own finite elements, see Python scripts in 'data' directory.
#
# Author: William Hunter
# Copyright (C) 2008, 2015, William Hunter.
# =============================================================================
"""
<<<<<<< HEAD


import logging
=======
>>>>>>> 5ae5bc80
from os import path

from numpy import array, linspace, unique, sqrt, round, load
from numpy.linalg import eigvalsh

from .utils import get_logger
from .data.matlcons import _a, _nu, _E

logger = get_logger(__name__)

__all__ = ['Q4', 'Q5B',  'Q4a5B',  'Q4T',\
           'H8', 'H18B', 'H8T']


# Set path to data folder:
pth = path.join(path.split(__file__)[0], 'data')

# 2D elements
# #############################################################################
# ==============================================
# === KBar of Q4, see De Klerk and Groenwold ===
# ==============================================
fname = path.join(pth, 'Q4bar.K')
try:
    Q4bar = load(fname)
except (IOError, FileNotFoundError):
    logger.info('It seems as though all or some of the element stiffness matrices')
    logger.info('do not exist. Creating them...')
    logger.info('This is usually only required once and may take a few minutes.')
    from topy.data import Q4bar_K
    Q4bar = load(fname)

# ==========================================================================
# === Stiffness matrix of a square 4 node plane stress bi-linear element ===
# ==========================================================================
fname = path.join(pth, 'Q4.K')
try:
    Q4 = load(fname)
except IOError:
    from topy.data import Q4_K
    Q4 = load(fname)

# =========================================================================
# === Stiffness matrix of a square 4 node plane stress '5-beta' element ===
# =========================================================================
fname = path.join(pth, 'Q5B.K')
try:
    Q5B = load(fname)
except IOError:
    from topy.data import Q5B_K
    Q5B = load(fname)

# =========================================================
# === Matrix for an element used in 2D thermal problems ===
# =========================================================
fname = path.join(pth, 'Q4T.K')
try:
    Q4T = load(fname)
except IOError:
    from topy.data import Q4T_K
    Q4T = load(fname)

# ===========================================================
# === Stiffness matrix of a square 4 node 'Q4a5B' element ===
# ===========================================================
# This element is based on the '5-beta' assumed stress element for plane
# stress, but elemental parameters are introduced and selected such that
# spurious zero energy modes are not introduced, for which an investigation
# of characteristic equations of the elemental stiffness matrix is needed.
# Element thickness set = 1. See De Klerk and Groenwold for details.
# Symbolic value of alpha_opt for bending:
alpha2D = (2 * _a**2 * (1 - _nu) * (2 * _nu**2 - _nu + 1)) \
/ (3 * (_nu + 1) * _E**2)
Q4a5B = Q4 - alpha2D * _E * Q4bar  # stiffness matrix

# 3D elements
# #############################################################################
# ======================================================================
# === Stiffness matrix for a hexahedron 8 node tri-linear 3D element ===
# ======================================================================
fname = path.join(pth, 'H8.K')
try:
    H8 = load(fname)
except IOError:
    from topy.data import H8_K
    H8 = load(fname)

# ============================================================
# === Stiffness matrix of a cubic 8 node '18-beta' element ===
# ============================================================
fname = path.join(pth, 'H18B.K')
try:
    H18B = load(fname)
except IOError:
    from topy.data import H18B_K
    H18B = load(fname)

# ==========================================================================
# === Stiffness matrix for a hexahedron 8 node tri-linear 3D element for ===
# === thermal problems.                                                  ===
# ==========================================================================
fname = path.join(pth, 'H8T.K')
try:
    H8T = load(fname)
except IOError:
    from topy.data import H8T_K
    H8T = load(fname)

# EOF elements.py<|MERGE_RESOLUTION|>--- conflicted
+++ resolved
@@ -8,12 +8,6 @@
 # Copyright (C) 2008, 2015, William Hunter.
 # =============================================================================
 """
-<<<<<<< HEAD
-
-
-import logging
-=======
->>>>>>> 5ae5bc80
 from os import path
 
 from numpy import array, linspace, unique, sqrt, round, load
@@ -27,6 +21,13 @@
 __all__ = ['Q4', 'Q5B',  'Q4a5B',  'Q4T',\
            'H8', 'H18B', 'H8T']
 
+# ===================================================
+# === Messages used for errors, information, etc. ===
+# ===================================================
+MSG0 = 'finite element stiffness matrix.'
+
+MSG1 = 'Element stiffness matrices does not exist.\n Created... Please re-run \
+your last attempt.'
 
 # Set path to data folder:
 pth = path.join(path.split(__file__)[0], 'data')
@@ -39,7 +40,7 @@
 fname = path.join(pth, 'Q4bar.K')
 try:
     Q4bar = load(fname)
-except (IOError, FileNotFoundError):
+except IOError:
     logger.info('It seems as though all or some of the element stiffness matrices')
     logger.info('do not exist. Creating them...')
     logger.info('This is usually only required once and may take a few minutes.')
