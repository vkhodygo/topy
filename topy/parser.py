--- conflicted
+++ resolved
@@ -8,16 +8,11 @@
 # =============================================================================
 """
 import numpy as np
-<<<<<<< HEAD
+
 from scipy.sparse import lil_matrix
 
 from . import elements, utils
-=======
-import scipy as sp
-
-from topy import elements
-from topy.utils import get_logger
->>>>>>> 4b82e781
+
 
 logger = utils.get_logger(__name__)
 
@@ -51,7 +46,7 @@
         s = f.read()
 
     # Check for file version header, and parse:
-<<<<<<< HEAD
+
     if not s.startswith("[ToPy Problem Definition File v2007]"):
         raise Exception("Input file or format not recognised")
 
@@ -59,14 +54,7 @@
     logger.info("ToPy problem definition (TPD) file successfully parsed.")
     logger.info("TPD file name: {} (v2007)\n".format(fname))
 
-=======
-    if s.startswith("[ToPy Problem Definition File v2007]"):
-        d = _parsev2007file(s)
-        logger.info("ToPy problem definition (TPD) file successfully parsed.")
-        logger.info("TPD file name: %s (v2007)\n", fname)
-    else:
-        raise ValueError("Input file or format not recognised")
->>>>>>> 4b82e781
+
     # Very basic parameter checking, exit on error:
     _checkparams(d)
     # Future file versions, enter <if> and <elif> as per above and define new
@@ -130,13 +118,10 @@
         d["ETA"] = str(d["ETA"]).lower()
         d["ELEM_TYPE"] = d["ELEM_K"]
         d["ELEM_K"] = getattr(elements, d["ELEM_TYPE"])
-<<<<<<< HEAD
+
     except:
         raise ValueError("One or more parameters incorrectly specified.")
-=======
-    except (KeyError, TypeError, AttributeError) as e:
-        raise ValueError("One or more parameters incorrectly specified.") from e
->>>>>>> 4b82e781
+
 
     # Check for number of iterations or change stop value:
     try:
@@ -197,7 +182,7 @@
     # vector.
     dofpn = d["DOF_PN"]
 
-<<<<<<< HEAD
+
     x = d.get("LOAD_NODE_X", "")
     y = d.get("LOAD_NODE_Y", "")
     z = d.get("LOAD_NODE_Z", "")
@@ -208,23 +193,7 @@
     z = d.get("LOAD_VALU_Z", "")
     d["LOAD_VAL"] = _valvec(x, y, z)
 
-=======
-    x = d.get("FXTR_NODE_X", "")
-    y = d.get("FXTR_NODE_Y", "")
-    z = d.get("FXTR_NODE_Z", "")
-    d["FIX_DOF"] = _dofvec(x, y, z, dofpn)
-
-    x = d.get("LOAD_NODE_X", "")
-    y = d.get("LOAD_NODE_Y", "")
-    z = d.get("LOAD_NODE_Z", "")
-    d["LOAD_DOF"] = _dofvec(x, y, z, dofpn)
-
-    x = d.get("LOAD_VALU_X", "")
-    y = d.get("LOAD_VALU_Y", "")
-    z = d.get("LOAD_VALU_Z", "")
-    d["LOAD_VAL"] = _valvec(x, y, z)
-
->>>>>>> 4b82e781
+
     x = d.get("LOAD_NODE_X_OUT", "")
     y = d.get("LOAD_NODE_Y_OUT", "")
     z = d.get("LOAD_NODE_Z_OUT", "")
@@ -243,11 +212,9 @@
         * (d["NUM_ELEM_Y"] + 1)
         * (d["NUM_ELEM_Z"] + 1)
     )  #  Memory allocation hint for PySparse
-<<<<<<< HEAD
+
     d["K"] = lil_matrix((Ksize, Ksize), dtype=float)  # Global stiffness matrix
-=======
-    d["K"] = sp.sparse.lil_matrix((Ksize, Ksize))  #  Global stiffness matrix
->>>>>>> 4b82e781
+
     d["E2SDOFMAPI"] = _e2sdofmapinit(
         d["NUM_ELEM_X"], d["NUM_ELEM_Y"], d["DOF_PN"]
     )  #  Initial element to structure DOF mapping
@@ -288,13 +255,12 @@
         finalvec = np.append(finalvec, vec)
     return finalvec
 
-<<<<<<< HEAD
+
 
 def _dofvec(x, y, z, dofpn):
     """
     DOF vector.
-=======
->>>>>>> 4b82e781
+
 
 def _dofvec(x, y, z, dofpn):
     """DOF vector."""
@@ -321,13 +287,12 @@
         dofz = (vec_z - 1) * dofpn + 2
     return np.r_[dofx, dofy, dofz].astype(int)
 
-<<<<<<< HEAD
+
 
 def _valvec(x, y, z):
     """
     Values (e.g., of loads) vector.
-=======
->>>>>>> 4b82e781
+
 
 def _valvec(x, y, z):
     """Values (e.g., of loads) vector."""
