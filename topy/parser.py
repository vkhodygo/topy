--- conflicted
+++ resolved
@@ -52,7 +52,6 @@
         s = f.read()
 
     # Check for file version header, and parse:
-<<<<<<< HEAD
     if s.startswith('[ToPy Problem Definition File v2007]'):
         d = _parsev2007file(s)
         logger.info('ToPy problem definition (TPD) file successfully parsed.')
@@ -63,17 +62,6 @@
         logger.info('TPD file name: {} (v2020)\n'.format(fname))
     else:
         raise Exception('Input file or format not recognised')
-=======
-
-    if not s.startswith("[ToPy Problem Definition File v2007]"):
-        raise Exception("Input file or format not recognised")
-
-    d = _parsev2007file(s)
-    logger.info("ToPy problem definition (TPD) file successfully parsed.")
-    logger.info("TPD file name: {} (v2007)\n".format(fname))
-
-
->>>>>>> 3166ddea
     # Very basic parameter checking, exit on error:
     _checkparams(d)
     # Future file versions, enter <if> and <elif> as per above and define new
@@ -120,14 +108,7 @@
 
     d = dict([line.split(':') for line in snew]) 
 
-<<<<<<< HEAD
    # Read/convert minimum required input and convert, else exit:
-=======
-
-
-def _parse_dict(d):
-    # Read/convert minimum required input and convert, else exit:
->>>>>>> 3166ddea
     d = d.copy()
     try:
 
@@ -146,7 +127,6 @@
         d['ELEM_TYPE'] = d['ELEM_K']
     except:
         raise ValueError("One or more parameters incorrectly specified.")
-
 
 
     # Material properties (for backwards compatibility)
