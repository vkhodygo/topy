--- conflicted
+++ resolved
@@ -13,14 +13,10 @@
 
 __all__ = ["optimise"]
 
-<<<<<<< HEAD
 
 def optimise(topology, save=True, dir="./iterations"):
     # type: (Topology, bool, str) -> None
-=======
-def optimise(topology, save=True, dir='./iterations', vtk_format="binary"):
-    # type: (Topology, bool, str, str) -> None
->>>>>>> 4b82e781
+
     if not path.exists(dir):
         makedirs(dir)
     etas_avg = []
@@ -34,18 +30,12 @@
         # Below this line we print info and create images or geometry:
         if t.nelz:
             params = {
-<<<<<<< HEAD
+
                 "prefix": t.probname,
                 "iternum": t.itercount,
                 "time": "none",
                 "dir": dir,
-=======
-                'prefix': t.probname,
-                'iternum': t.itercount,
-                'time': 'none',
-                'dir': dir,
-                'vtk_format': vtk_format
->>>>>>> 4b82e781
+
             }
             if save:
                 create_3d_geom(t.desvars, **params)
