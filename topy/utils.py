# -*- coding: utf-8 -*-
"""Common utilities."""
import itertools
import logging
import sys

<<<<<<< HEAD
from datashape import dshape
from scipy.sparse import lil_matrix
from scipy.sparse import linalg
=======
import numpy as np
import scipy as sp
>>>>>>> 4b82e781


def get_logger(name: str) -> logging.Logger:
    """Return a `Logger` instance for `name`."""
    logger = logging.getLogger(name)
    logger.addHandler(logging.StreamHandler(sys.stdout))
    logger.setLevel(logging.DEBUG)
    return logger


<<<<<<< HEAD
# ===================================
# === Matrix methods and helpers ===
# ===================================


def update_add_mask_sym(
    A: dshape("M... * M * complex"),
    B: dshape("M... * M * complex"),
    ind: dshape("M... * complex"),
    mask: dshape("M... * complex"),
    # symmetric: bool = True,
) -> dshape("M... * M * complex"):
    """
    Assemble a symmetric global finite element matrix. Changes `A` in-place.

    :param A: MxM matrix.
    :param B: MxM matrix.
    :param ind: Mx1 matrix.
    :param mask: Mx1 matrix.
    :returns: A matrix with the same dimensions as A and B.

    source: http://pysparse.sourceforge.net/spmatrix.html#spmatrix.ll_mat.update_add_mask_sym
    """
    for (i, ind_i), (j, ind_j) in itertools.product(enumerate(ind), repeat=2):
        if mask[i]:
            A[ind_i, ind_j] += B[i, j]

    return A


def precondition_sparse_matrix(A: lil_matrix) -> linalg.LinearOperator:
    """Compute an approximate inverse of `A` using incomplete LU decomposition."""
    ilu = linalg.spilu(A)
    Mx = ilu.solve
    return linalg.LinearOperator(A.shape, Mx)
=======
def update_add_mask(
    A: sp.sparse.spmatrix,
    B: sp.sparse.spmatrix,
    ind0: np.ndarray,
    ind1: np.ndarray,
    mask0: np.ndarray,
    mask1: np.ndarray,
) -> sp.sparse.csr_matrix:
    """
    Add two sparse matrices with a boolean mask on `B` and a permutation on `A`.

    This function is meant to replace `pysparse.spmatrix.ll_mat.update_add_mask` (http://pysparse.sourceforge.net/spmatrix.html#spmatrix.ll_mat.update_add_mask).

    Parameters
    ----------
    A : sp.sparse.spmatrix
        A sparse matrix whose rows and columns will be permuted by `ind`.
    B : sp.sparse.spmatrix
        A sparse matrix whose rows and columns will be masked by `mask`. Must have the same dimensions as `A`.
    ind0: np.ndarray
        A column vector representing a permutation of the rows a`A`. Must have the same number of rows as `A`.
    ind1: np.ndarray
        A column vector representing a permutation of the columns of `A`. Must have the same number of columns as `A`.
    mask0: np.ndarray
        A column vector of 0's and 1's by which indicates the rows in `B` to be zeroed out. Must have the same number of rows as `B`.
    mask1: np.ndarray
        A column vector of 0's and 1's by which indicates the columns in `B` to be zeroed out. Must have the same number of columns as `B`.

    Returns
    -------
    sp.sparse.csr_matrix
        The matrix result of the operation.
    """
    # Apply mask to B. We convert it to CSR for fast product.
    masked_B = B.tocsr() * mask0.T * mask1
    # Permute the rows of A. We convert to CSR for efficient row slicing and to CSC for efficient column slicing.
    permuted_A = permute(A, ind0, ind1)
    # Add the matrices. The entries of A are still permuted.
    permuted_sum = permuted_A + masked_B
    # Let's revert the permutation and return it.
    return permute(permuted_sum, inverse_permutation(ind0), inverse_permutation(ind1))


def update_add_mask_sym(
    A: sp.sparse.spmatrix, B: sp.sparse.spmatrix, ind: np.ndarray, mask: np.ndarray
) -> sp.sparse.csr_matrix:
    """
    Add two symmetric sparse matrices with a boolean mask on `B` and a permutation on `A`. Does not change the inputs.

    This is the symmetric version of `update_add_mask`. This function is meant to replace `pysparse.spmatrix.ll_mat.update_add_mask_sym` (http://pysparse.sourceforge.net/spmatrix.html#spmatrix.ll_mat.update_add_mask_sym).

    Parameters
    ----------
    A : sp.sparse.spmatrix
        A sparse square matrix whose rows and columns will be permuted by `ind`.
    B : sp.sparse.spmatrix
        A sparse matrix whose rows and columns will be masked by `mask`. Must have the same dimensions as `A`.
    ind : np.ndarray
        A column vector representing a permutation of the indices of rows and columns of `A`. Must have the same number of rows (and columns) as `A`.
    mask : np.ndarray
        A column vector of 0's and 1's by which indicates the rows and columns in `B` to be zeroed out. Must have the same number of rows (and columns) as `A`.

    Returns
    -------
    sp.sparse.csr_matrix
        The matrix result of the operation.
    """
    return update_add_mask(A, B, ind, ind, mask, mask)


def permute(
    A: sp.sparse.spmatrix, ind0: np.ndarray, ind1: np.ndarray,
) -> sp.sparse.csr_matrix:
    """
    Return the matrix A with its rows permuted by `ind0` and columns permuted by `ind1`.

    Converts the matrix to CSR for efficient row slicing and to CSC for efficient column slicing.

    Args:
        A (sp.sparse.spmatrix): The sparse matrix to permute.
        ind0 (np.ndarray): The permutation on the rows of A.
        ind1 (np.ndarray): The permutation on the columns of A.

    Returns:
        sp.sparse.csr_matrix: The permuted sparse matrix.
    """
    return A.tocsc()[:, ind1].tocsr()[ind0, :]


def inverse_permutation(p: np.ndarray) -> np.ndarray:
    """
    Return an array `s`, where `s[i]` gives the index of `i` in `p`.

    The argument `p` is assumed to be some permutation of `0, 1, ..., len(p)-1`.

    Code obtained from https://stackoverflow.com/a/25535723/9954163.
    """
    s = np.empty(p.size, p.dtype)
    s[p] = np.arange(p.size)
    return s
>>>>>>> 4b82e781
<|MERGE_RESOLUTION|>--- conflicted
+++ resolved
@@ -4,15 +4,9 @@
 import logging
 import sys
 
-<<<<<<< HEAD
 from datashape import dshape
 from scipy.sparse import lil_matrix
 from scipy.sparse import linalg
-=======
-import numpy as np
-import scipy as sp
->>>>>>> 4b82e781
-
 
 def get_logger(name: str) -> logging.Logger:
     """Return a `Logger` instance for `name`."""
@@ -22,7 +16,7 @@
     return logger
 
 
-<<<<<<< HEAD
+
 # ===================================
 # === Matrix methods and helpers ===
 # ===================================
@@ -58,105 +52,3 @@
     ilu = linalg.spilu(A)
     Mx = ilu.solve
     return linalg.LinearOperator(A.shape, Mx)
-=======
-def update_add_mask(
-    A: sp.sparse.spmatrix,
-    B: sp.sparse.spmatrix,
-    ind0: np.ndarray,
-    ind1: np.ndarray,
-    mask0: np.ndarray,
-    mask1: np.ndarray,
-) -> sp.sparse.csr_matrix:
-    """
-    Add two sparse matrices with a boolean mask on `B` and a permutation on `A`.
-
-    This function is meant to replace `pysparse.spmatrix.ll_mat.update_add_mask` (http://pysparse.sourceforge.net/spmatrix.html#spmatrix.ll_mat.update_add_mask).
-
-    Parameters
-    ----------
-    A : sp.sparse.spmatrix
-        A sparse matrix whose rows and columns will be permuted by `ind`.
-    B : sp.sparse.spmatrix
-        A sparse matrix whose rows and columns will be masked by `mask`. Must have the same dimensions as `A`.
-    ind0: np.ndarray
-        A column vector representing a permutation of the rows a`A`. Must have the same number of rows as `A`.
-    ind1: np.ndarray
-        A column vector representing a permutation of the columns of `A`. Must have the same number of columns as `A`.
-    mask0: np.ndarray
-        A column vector of 0's and 1's by which indicates the rows in `B` to be zeroed out. Must have the same number of rows as `B`.
-    mask1: np.ndarray
-        A column vector of 0's and 1's by which indicates the columns in `B` to be zeroed out. Must have the same number of columns as `B`.
-
-    Returns
-    -------
-    sp.sparse.csr_matrix
-        The matrix result of the operation.
-    """
-    # Apply mask to B. We convert it to CSR for fast product.
-    masked_B = B.tocsr() * mask0.T * mask1
-    # Permute the rows of A. We convert to CSR for efficient row slicing and to CSC for efficient column slicing.
-    permuted_A = permute(A, ind0, ind1)
-    # Add the matrices. The entries of A are still permuted.
-    permuted_sum = permuted_A + masked_B
-    # Let's revert the permutation and return it.
-    return permute(permuted_sum, inverse_permutation(ind0), inverse_permutation(ind1))
-
-
-def update_add_mask_sym(
-    A: sp.sparse.spmatrix, B: sp.sparse.spmatrix, ind: np.ndarray, mask: np.ndarray
-) -> sp.sparse.csr_matrix:
-    """
-    Add two symmetric sparse matrices with a boolean mask on `B` and a permutation on `A`. Does not change the inputs.
-
-    This is the symmetric version of `update_add_mask`. This function is meant to replace `pysparse.spmatrix.ll_mat.update_add_mask_sym` (http://pysparse.sourceforge.net/spmatrix.html#spmatrix.ll_mat.update_add_mask_sym).
-
-    Parameters
-    ----------
-    A : sp.sparse.spmatrix
-        A sparse square matrix whose rows and columns will be permuted by `ind`.
-    B : sp.sparse.spmatrix
-        A sparse matrix whose rows and columns will be masked by `mask`. Must have the same dimensions as `A`.
-    ind : np.ndarray
-        A column vector representing a permutation of the indices of rows and columns of `A`. Must have the same number of rows (and columns) as `A`.
-    mask : np.ndarray
-        A column vector of 0's and 1's by which indicates the rows and columns in `B` to be zeroed out. Must have the same number of rows (and columns) as `A`.
-
-    Returns
-    -------
-    sp.sparse.csr_matrix
-        The matrix result of the operation.
-    """
-    return update_add_mask(A, B, ind, ind, mask, mask)
-
-
-def permute(
-    A: sp.sparse.spmatrix, ind0: np.ndarray, ind1: np.ndarray,
-) -> sp.sparse.csr_matrix:
-    """
-    Return the matrix A with its rows permuted by `ind0` and columns permuted by `ind1`.
-
-    Converts the matrix to CSR for efficient row slicing and to CSC for efficient column slicing.
-
-    Args:
-        A (sp.sparse.spmatrix): The sparse matrix to permute.
-        ind0 (np.ndarray): The permutation on the rows of A.
-        ind1 (np.ndarray): The permutation on the columns of A.
-
-    Returns:
-        sp.sparse.csr_matrix: The permuted sparse matrix.
-    """
-    return A.tocsc()[:, ind1].tocsr()[ind0, :]
-
-
-def inverse_permutation(p: np.ndarray) -> np.ndarray:
-    """
-    Return an array `s`, where `s[i]` gives the index of `i` in `p`.
-
-    The argument `p` is assumed to be some permutation of `0, 1, ..., len(p)-1`.
-
-    Code obtained from https://stackoverflow.com/a/25535723/9954163.
-    """
-    s = np.empty(p.size, p.dtype)
-    s[p] = np.arange(p.size)
-    return s
->>>>>>> 4b82e781
