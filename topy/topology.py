﻿# =============================================================================
# A class to optimise the topology of a design domain for defined boundary
# conditions. Data is read from an input file, see 'examples' directory.
#
# Author: William Hunter
# Copyright (C) 2008, 2015, William Hunter.
# =============================================================================
<<<<<<< HEAD

import logging
import numpy as np
import scipy.sparse.linalg
from parsertopy.py import tpd_file2dict, config2dict
from helper_functions import identity_minus_rows, update_add_mask_sym
=======
"""
import os

import numpy as np
from pysparse import superlu, itsolvers, precon
>>>>>>> 5ae5bc80

from .utils import get_logger
from .parser import tpd_file2dict, config2dict

logger = get_logger(__name__)
logger.info("Instantiated.")
__all__ = ['Topology']


MAX_ITERS = 250

SOLID, VOID = 1.000, 0.001 #  Upper and lower bound value for design variables
KDATUM = 0.1 #  Reference stiffness value of springs for mechanism synthesis

# Constants for exponential approximation:
A_LOW = -3 #  Lower restriction on 'a' for exponential approximation
A_UPP = -1e-5 #  Upper restriction on 'a' for exponential approximation


# =======================
# === ToPy base class ===
# =======================
class Topology:
    """
    A class to optimise the topology of a design domain for defined boundary
    values. Data is read from an input file (see 'examples' folder).

    """
    def __init__(self, config=None, topydict={}, pcount=0, 
                 qcount=0, itercount=0, change=1, svtfrac=None):
        self.pcount = pcount #  Counter for continuation of p
        self.qcount = qcount #  Counter for continuation of q for GSF
        self.itercount = itercount #  Internal counter
        self.change = change
        self.svtfrac = svtfrac

        if config:
            self.topydict = config2dict(config.copy())
        else:
            self.topydict = topydict #  Store tpd file data in dictionary


    # ======================
    # === Public methods ===
    # ======================
    def load_tpd_file(self, fname):
        """
        Load a ToPy problem definition (TPD) file, return a dictionary:

        INPUTS:
            fname -- file name of tpd file.

        EXAMPLES:
            >>> import topy
            >>> t = topy.Topology()
            >>> # load a ToPy problem definition file:
            >>> t.load_tpd_file('filename.tpd')

        """
        self.tpdfname = fname
        self.topydict = tpd_file2dict(fname)

    def set_top_params(self):
        """
        Set topology optimisation problem parameters (you must already have
        instantiated a Topology object).

        EXAMPLES:
            >>> import topy
            >>> t = topy.Topology()
            >>> # load a ToPy problem definition file:
            >>> t.load_tpd_file('filename.tpd')
            >>> # now set the problem parameters:
            >>> t.set_top_params()

        You can now access all the class methods or instance variables. To see
        the dictionary of parameters, just type

            >>> t.topydict

        You can also reset some parameters without reloading the file, but use
        with caution. For example, you can change the filer radius (FILT_RAD)
        as follows:

            >>> t.topydict['FILT_RAD'] = 1.5

        Remember to reset the problem parameters again, whereafter you can
        solve the problem.

            >>> t.set_top_params()

        See also: load_tpd_file

        """
        # Set all the mandatory minimum amount of parameters that constitutes
        # a completely defined topology optimisation problem:
        if not self.topydict:
            raise Exception('You must first load a TPD file!')
        self.probtype = self.topydict['PROB_TYPE'] #  Problem type
        self.probname = self.topydict.get('PROB_NAME', '') #  Problem name
        self.volfrac = self.topydict['VOL_FRAC'] #  Volume fraction
        self.filtrad = self.topydict['FILT_RAD'] #  Filter radius
        self.p = self.topydict['P_FAC'] #  'Standard' penalisation factor
        self.dofpn = self.topydict['DOF_PN'] #  DOF per node
        self.e2sdofmapi = self.topydict['E2SDOFMAPI'] #  Elem to structdof map
        self.nelx = self.topydict['NUM_ELEM_X'] #  Number of elements in X
        self.nely = self.topydict['NUM_ELEM_Y'] #  Number of elements in Y
        self.nelz = self.topydict['NUM_ELEM_Z'] #  Number of elements in Z
        self.fixdof = self.topydict['FIX_DOF'] #  Fixed dof vector
        self.loaddof = self.topydict['LOAD_DOF'] #  Loaded dof vector
        self.loadval = self.topydict['LOAD_VAL'] #  Loaded dof values
        self.Ke = self.topydict['ELEM_K'] #  Element stiffness matrix
        self.K = self.topydict['K'] #  Global stiffness matrix
        if self.nelz:
            logger.info('Domain discretisation (NUM_ELEM_X x NUM_ELEM_Y x ' + \
                'NUM_ELEM_Z) = %d x %d x %d' % (self.nelx, self.nely, self.nelz))
        else:
            logger.info( 'Domain discretisation (NUM_ELEM_X x NUM_ELEM_Y) = %d x %d'\
                % (self.nelx, self.nely))

        logger.info('Element type (ELEM_K) = {}'.format(self.topydict['ELEM_TYPE']))
        logger.info('Filter radius (FILT_RAD) = {}'.format(self.filtrad))

        # Check for either one of the following two, will take NUM_ITER if both
        # are specified.
        try:
            self.numiter = self.topydict['NUM_ITER'] #  Number of iterations
            logger.info('Number of iterations (NUM_ITER) = %d' % (self.numiter))
        except KeyError:
            self.chgstop = self.topydict['CHG_STOP'] #  Change stop criteria
            logger.info('Change stop value (CHG_STOP) = %.3e (%.2f%%)' \
                % (self.chgstop, self.chgstop * 100))
            self.numiter = MAX_ITERS

        # All DOF vector and design variables arrays:
        # This needs to be recoded at some point, perhaps. I originally
        # (incorrectly) thought I could do everything just by looking at DOF
        # per node, not so, Cartesian dimension also plays a role.
        # Thus, the 'if'* below is a hack for this to work, and it does...
        if self.dofpn == 1:
            if self.nelz == 0: #  *had to this
                self.e2sdofmapi = self.e2sdofmapi[0:4]
                self.alldof = np.arange(self.dofpn * (self.nelx + 1) * \
                    (self.nely + 1))
                self.desvars = np.zeros((self.nely, self.nelx)) + self.volfrac
            else:
                self.alldof = np.arange(self.dofpn * (self.nelx + 1) * \
                    (self.nely + 1) * (self.nelz + 1))
                self.desvars = np.zeros((self.nelz, self.nely, self.nelx)) + \
                    self.volfrac
        elif self.dofpn == 2:
            self.alldof = np.arange(self.dofpn * (self.nelx + 1) * (self.nely + 1))
            self.desvars = np.zeros((self.nely, self.nelx)) + self.volfrac
        else:
            self.alldof = np.arange(self.dofpn * (self.nelx + 1) *\
                (self.nely + 1) * (self.nelz + 1))
            self.desvars = np.zeros((self.nelz, self.nely, self.nelx)) + \
                self.volfrac
        self.df = np.zeros_like(self.desvars) #  Derivatives of obj. func. (array)
        self.freedof = np.setdiff1d(self.alldof, self.fixdof) #  Free DOF vector
        self.r = np.zeros_like(self.alldof).astype(float) #  Load vector
        self.r[self.loaddof] = self.loadval #  Assign load values at loaded dof
        self.rfree = self.r[self.freedof] #  Modified load vector (free dof)
        self.d = np.zeros_like(self.r) #  Displacement vector
        self.dfree = np.zeros_like(self.rfree) #  Modified load vector (free dof)
        # Determine which rows and columns must be deleted from global K:
        self._rcfixed = np.where(np.in1d(self.alldof, self.fixdof), 0, 1)

        # Print this to screen, just so that the user knows what type of
        # problem is being solved:
        logger.info('Problem type (PROB_TYPE) = ' + self.probtype)
        logger.info('Problem name (PROB_NAME) = ' + self.probname)

        # Set extra parameters if specified:
        # (1) Continuation parameters for 'p':
        self._pmax = self.topydict.get('P_MAX', 1)
        self._phold = self.topydict.get('P_HOLD', self.numiter)
        self._pincr = self.topydict.get('P_INCR')
        self._pcon = self.topydict.get('P_CON', self.numiter)

        # (2) Extra penalisation factor (q) and continuation parameters:
        self.q = self.topydict.get('Q_FAC', 1)

        self._qmax = self.topydict.get('Q_MAX', self.q)
        self._qhold = self.topydict.get('Q_HOLD', self.numiter)
        self._qincr = self.topydict.get('Q_INCR')
        self._qcon = self.topydict.get('Q_CON', self.numiter)


        # (3) Exponential approximation of eta:
        if self.topydict['ETA'] == 'exp':
            #  Initial value of exponent for comp and heat problems:
            self.a = - np.ones(self.desvars.shape)
            if self.probtype == 'mech':
                #  Initial value of exponent for mech problems:
                self.a = self.a * 7 / 3
            self.eta = 1 / (1 - self.a)
            logger.info('Damping factor (ETA) = exp')
        else:
            self.eta = float(self.topydict['ETA']) * np.ones(self.desvars.shape)
            logger.info('Damping factor (ETA) = %3.2f' % (self.eta.mean()))

        try:
<<<<<<< HEAD
            self.approx = str.lower(self.topydict['APPROX'])
=======
            self.approx = self.topydict['APPROX'].lower()
>>>>>>> 5ae5bc80
        except KeyError:
            self.approx = None
        if self.approx == 'dquad':
            logger.info('Using diagonal quadratic approximation (APPROX = dquad)')
        # (5) Set passive elements:
        self.pasv = self.topydict['PASV_ELEM']
        if self.pasv.any():
            logger.info('Passive elements (PASV_ELEM) specified')
        else:
            logger.info('No passive elements (PASV_ELEM) specified')
        # (6) Set active elements:
        self.actv = self.topydict['ACTV_ELEM']
        if self.actv.any():
            logger.info('Active elements (ACTV_ELEM) specified')
        else:
            logger.info('No active elements (ACTV_ELEM) specified')

        # Set parameters for compliant mechanism synthesis, if they exist:
        if self.probtype == 'mech':
            if self.topydict['LOAD_DOF_OUT'].any() and \
            self.topydict['LOAD_VAL_OUT'].any():
                self.loaddofout = self.topydict['LOAD_DOF_OUT']
                self.loadvalout = self.topydict['LOAD_VAL_OUT']
            else:
                raise Exception('Not enough input data for mechanism \
                    synthesis!')

            self.rout = np.zeros_like(self.alldof).astype(float)
            self.rout[self.loaddofout] = self.loadvalout
            self.rfreeout = self.rout[self.freedof]
            self.dout = np.zeros_like(self.rout)
            self.dfreeout = np.zeros_like(self.rfreeout)
            ksin = np.ones(self.loaddof.shape, dtype='int') * KDATUM
            ksout = np.ones(self.loaddofout.shape, dtype='int') * KDATUM
            maskin = np.ones(self.loaddof.shape, dtype='int')
            maskout = np.ones(self.loaddofout.shape, dtype='int')
            if len(ksin) > 1:
                self.K.update_add_mask_sym([ksin, ksin], self.loaddof, maskin)
                self.K.update_add_mask_sym([ksout, ksout], self.loaddofout, maskout)
            else:
                self.K.update_add_mask_sym([ksin], self.loaddof, maskin)
                self.K.update_add_mask_sym([ksout], self.loaddofout, maskout)

    def fea(self):
        """
        Performs a Finite Element Analysis given the updated global stiffness
        matrix [K] and the load vector {r}, both of which must be in the
        modified state, i.e., [K] and {r} must represent the unconstrained
        system of equations. Return the global displacement vector {d} as a
        NumPy array.

        EXAMPLES:
            >>> t.fea()

        See also: set_top_params

        """
        if not self.topydict:
            raise Exception('You must first load a TPD file!')
        if self.itercount >= MAX_ITERS:
            raise Exception('Maximum internal number of iterations exceeded!')

        Kfree = self._updateK(self.K.copy())

<<<<<<< HEAD
        if self.dofpn < 3 and self.nelz == 0:  # Direct solver
            # Kfree = Kfree.to_csr()  # Need CSR for SuperLU factorisation
            #lu = superlu.factorize(Kfree)
            #lu.solve(self.rfree, self.dfree)
            lu = scipy.sparse.linalg.splu(Kfree)
            self.dfree = lu.solve(self.rfree)
            if self.probtype == 'mech':
                #lu.solve(self.rfreeout, self.dfreeout)  # mechanism synthesis
                self.dfreeout = lu.solve(self.rfreeout)
        else:  # Iterative solver for 3D problems
            #Kfree = Kfree.to_sss()
            #preK = precon.ssor(Kfree)  # Preconditioned Kfree
            #(info, numitr, relerr) = itsolvers.pcg(Kfree, self.rfree, self.dfree, 1e-8, 8000, preK)
            self.dfree, info = scipy.sparse.linalg.isolve.cg(Kfree, self.rfree, tol=1e-08, maxiter=8000)#, M=preK)
=======
        if self.dofpn < 3 and self.nelz == 0: #  Direct solver
            Kfree = Kfree.to_csr() #  Need CSR for SuperLU factorisation
            lu = superlu.factorize(Kfree)
            lu.solve(self.rfree, self.dfree)
            if self.probtype == 'mech':
                lu.solve(self.rfreeout, self.dfreeout)  # mechanism synthesis
        else: #  Iterative solver for 3D problems
            Kfree = Kfree.to_sss()
            preK = precon.ssor(Kfree) #  Preconditioned Kfree
            (info, numitr, relerr) = \
            itsolvers.pcg(Kfree, self.rfree, self.dfree, 1e-8, 8000, preK)
>>>>>>> 5ae5bc80
            if info < 0:
                logger.error('PySparse error: Type: {}'.format(info))
                raise Exception('Solution for FEA did not converge.')
            else:
                logger.debug('ToPy: Solution for FEA converged.')
            if self.probtype == 'mech':  # mechanism synthesis
<<<<<<< HEAD
                #(info, numitr, relerr) = itsolvers.pcg(Kfree, self.rfreeout, self.dfreeout, 1e-8, 8000, preK)
                self.dfreeout, info = scipy.sparse.linalg.isolve.cg(Kfree, self.rfreeout, tol=1e-08, maxiter=8000)#, M=preK)
=======
                (info, numitr, relerr) = \
                itsolvers.pcg(Kfree, self.rfreeout, self.dfreeout, 1e-8, \
                    8000, preK)
>>>>>>> 5ae5bc80
                if info < 0:
                    logger.error('PySparse error: Type: {}'.format(info))
                    raise Exception('Solution for FEA of adjoint load case did not converge.')

        # Update displacement vectors:
        self.d[self.freedof] = self.dfree
        if self.probtype == 'mech':  # 'adjoint' vectors
            self.dout[self.freedof] = self.dfreeout
        # Increment internal iteration counter
        self.itercount += 1

    def filter_sens_sigmund(self):
        """
        Filter the design sensitivities using Sigmund's heuristic approach.
        Return the filtered sensitivities.

        EXAMPLES:
            >>> t.filter_sens_sigmund()

        See also: sens_analysis

        """
        if not self.topydict:
            raise Exception('You must first load a TPD file!')
        tmp = np.zeros_like(self.df)
        rmin = int(np.floor(self.filtrad))
        if self.nelz == 0:
            U, V = np.indices((self.nelx, self.nely))
            for i in range(self.nelx):
                umin = np.maximum(i - rmin - 1, 0)
                umax = np.minimum(i + rmin + 2, self.nelx + 1)
                for j in range(self.nely):
                    vmin = np.maximum(j - rmin - 1, 0)
                    vmax = np.minimum(j + rmin + 2, self.nely + 1)
                    u = U[umin: umax, vmin: vmax]
                    v = V[umin: umax, vmin: vmax]
                    dist = self.filtrad - np.sqrt((i - u) ** 2 + (j - v) ** 2)
                    sumnumr = (np.maximum(0, dist) * self.desvars[v, u] *\
                               self.df[v, u]).sum()
                    sumconv = np.maximum(0, dist).sum()
                    tmp[j, i] = sumnumr / (sumconv * self.desvars[j, i])
        else:
            rmin3 = rmin
            U, V, W = np.indices((self.nelx, self.nely, self.nelz))
<<<<<<< HEAD
            for i in range(self.nelx):
                umin, umax = np.maximum(i - rmin - 1, 0), np.minimum(i + rmin + 2, self.nelx + 1)
                for j in range(self.nely):
                    vmin, vmax = np.maximum(j - rmin - 1, 0), np.minimum(j + rmin + 2, self.nely + 1)
                    for k in range(self.nelz):
                        wmin, wmax = np.maximum(k - rmin3 - 1, 0), np.minimum(k + rmin3 + 2, self.nelz + 1)
=======
            for i in xrange(self.nelx):
                umin, umax = np.maximum(i - rmin - 1, 0),\
                             np.minimum(i + rmin + 2, self.nelx + 1)
                for j in xrange(self.nely):
                    vmin, vmax = np.maximum(j - rmin - 1, 0),\
                                 np.minimum(j + rmin + 2, self.nely + 1)
                    for k in xrange(self.nelz):
                        wmin, wmax = np.maximum(k - rmin3 - 1, 0),\
                                     np.minimum(k + rmin3 + 2, self.nelz + 1)
>>>>>>> 5ae5bc80
                        u = U[umin:umax, vmin:vmax, wmin:wmax]
                        v = V[umin:umax, vmin:vmax, wmin:wmax]
                        w = W[umin:umax, vmin:vmax, wmin:wmax]
                        dist = self.filtrad - np.sqrt((i - u) ** 2 + (j - v) **\
                               2 + (k - w) ** 2)
                        sumnumr = (np.maximum(0, dist) * self.desvars[w, v, u] *\
                                  self.df[w, v, u]).sum()
                        sumconv = np.maximum(0, dist).sum()
                        tmp[k, j, i] = sumnumr/(sumconv *\
                        self.desvars[k, j, i])

        self.df = tmp

    def sens_analysis(self):
        """
        Determine the objective function value and perform sensitivity analysis
        (find the derivatives of objective function). 

        EXAMPLES:
            >>> t.sens_analysis()

        See also: fea

        """
        if not self.topydict:
            raise Exception('You must first load a TPD file!')
        tmp = self.df.copy()
        self.objfval  = 0.0 #  Objective function value
        
        # Prepare Supporting Variables
        if self.nelz == 0: #  2D problem
    
            Y, X = np.indices((self.nely, self.nelx))
            e2sdofmap = np.expand_dims(self.e2sdofmapi.reshape(-1,1), axis=1)
            e2sdofmap = np.add(e2sdofmap, self.dofpn * (Y + X * (self.nely + 1)))
            Qe = self.d[e2sdofmap]
            QeK = np.tensordot(Qe, self.Ke, axes=(0,0))
            Qe_T = np.swapaxes(Qe, 2, 1).T
            QeKQe = np.einsum('mnk,mnk->mn', QeK, Qe_T)
            
        else: #  3D problem
            
            Z, Y, X = np.indices((self.nelz, self.nely, self.nelx))
            X *= (self.nely + 1)
            Z *= (self.nelx + 1) * (self.nely + 1)
            e2sdofmap = np.expand_dims(self.e2sdofmapi.reshape(-1, 1, 1), axis=1)
            e2sdofmap = np.add(e2sdofmap, self.dofpn * (X + Y + Z))
            Qe = self.d[e2sdofmap]
            QeK = np.tensordot(Qe, self.Ke, axes=(0,0))
            Qe_T = np.swapaxes(Qe.T, 2, 0)
            QeKQe = np.einsum('klmn,klmn->klm', QeK, Qe_T)
        
        # Update TMP
        if self.probtype == 'comp':
            self.objfval += ((self.desvars ** self.p) * QeKQe).sum()
            tmp = - self.p * self.desvars ** (self.p - 1) * QeKQe

        elif self.probtype == 'heat':
            obj = (VOID + (1 - VOID) * self.desvars ** self.p)
            self.objfval += (obj * QeKQe).sum()
            fac1 = - (1 - VOID) * self.p * self.desvars ** (self.p - 1)
            tmp = fac1 * QeKQe

        elif self.probtype == 'mech':
            self.objfval = self.d[self.loaddofout].sum()
            tmp = self.p * self.desvars ** (self.p - 1)
            
            if self.nelz == 0:
                QeOut_T = np.swapaxes(self.dout[e2sdofmap], 2, 1).T
                op = np.einsum('mnk,mnk->mn', QeK, QeOut_T)
            else:
                QeOut_T = np.swapaxes(self.dout[e2sdofmap].T, 2, 0)
                op = np.einsum('klmn,klmn->klm', QeK, QeOut_T)
            tmp *= op
            
            
        self.df = tmp


    def update_desvars_oc(self):
        """
        Update the design variables by means of OC-like or equivalently SAO
        method, using the filtered sensitivities; return the updated design
        variables.

        EXAMPLES:
            >>> t.update_desvars_oc()

        See also: sens_analysis, filter_sens_sigmund

        """
        if not self.topydict:
            raise Exception('You must first load a TPD file!')
        # 'p' stays constant for a specified number of iterations from start.
        # 'p' is incremented, but not more than the maximum allowable value.
        # If continuation parameters are not specified in the input file, 'p'
        # will stay constant:
        if self.pcount >= self._phold:
            if (self.p + self._pincr) < self._pmax:
                if (self.pcount - self._phold) % self._pcon == 0:
                    self.p += self._pincr

        if self.qcount >= self._qhold:
            if (self.q + self._qincr) < self._qmax:
                if (self.qcount - self._qhold) % self._qcon == 0:
                    self.q += self._qincr

        self.pcount += 1
        self.qcount += 1

        # Exponential approximation of eta (damping factor):
        if self.itercount > 1:
            if self.topydict['ETA'] == 'exp': #  Check TPD specified value
                mask = np.equal(self.desvarsold / self.desvars, 1)
                self.a = 1 + np.log2(np.abs(self.dfold / self.df)) / \
                np.log2(self.desvarsold / self.desvars + mask) + \
                mask * (self.a - 1)
                self.a = np.clip(self.a, A_LOW, A_UPP)
                self.eta = 1 / (1 - self.a)

        self.dfold = self.df.copy()
        self.desvarsold = self.desvars.copy()

        # Change move limit for compliant mechanism synthesis:
        if self.probtype == 'mech':
            move = 0.1
        else:
            move = 0.2
        lam1, lam2 = 0, 100e3
        dims = self.desvars.shape
        while (lam2 - lam1) / (lam2 + lam1) > 1e-8 and lam2 > 1e-40:
            lammid = 0.5 * (lam1 + lam2)
            if self.probtype == 'mech':
                if self.approx == 'dquad':
                    curv = - 1 / (self.eta * self.desvars) * self.df
                    beta = np.maximum(self.desvars-(self.df + lammid)/curv, VOID)
                    move_upper = np.minimum(move, self.desvars / 3)
                    desvars = np.maximum(VOID, np.maximum((self.desvars - move),\
                    np.minimum(SOLID,  np.minimum((self.desvars + move), \
                    (self.desvars * np.maximum(1e-10, \
                    (-self.df / lammid))**self.eta)**self.q))))
                else:  # reciprocal or exponential
                    desvars = np.maximum(VOID, np.maximum((self.desvars - move),\
                    np.minimum(SOLID,  np.minimum((self.desvars + move), \
                    (self.desvars * np.maximum(1e-10, \
                    (-self.df / lammid))**self.eta)**self.q))))
            else:  # compliance or heat
                if self.approx == 'dquad':
                    curv = - 1 / (self.eta * self.desvars) * self.df
                    beta = np.maximum(self.desvars-(self.df + lammid)/curv, VOID)
                    move_upper = np.minimum(move, self.desvars / 3)
                    desvars = np.maximum(VOID, np.maximum((self.desvars - move),\
                    np.minimum(SOLID,  np.minimum((self.desvars + move_upper), \
                    beta**self.q))))
                else:  # reciprocal or exponential
                    desvars = np.maximum(VOID, np.maximum((self.desvars - move),\
                    np.minimum(SOLID,  np.minimum((self.desvars + move), \
                    (self.desvars * (-self.df / lammid)**self.eta)**self.q))))

            # Check for passive and active elements, modify updated x:
            if self.pasv.any() or self.actv.any():
                flatx = desvars.flatten()
                idx = []
                if self.nelz == 0:
                    y, x = dims
                    for j in range(x):
                        for k in range(y):
                            idx.append(k*x + j)
                else:
                    z, y, x = dims
                    for i in range(z):
                        for j in range(x):
                            for k in range(y):
                                idx.append(k*x + j + i*x*y)
                if self.pasv.any():
                    pasv = np.take(idx, self.pasv) #  new indices
                    np.put(flatx, pasv, VOID) #  = zero density
                if self.actv.any():
                    actv = np.take(idx, self.actv) #  new indices
                    np.put(flatx, actv, SOLID) #  = solid
                desvars = flatx.reshape(dims)

            if self.nelz == 0:
                if desvars.sum() - self.nelx * self.nely * self.volfrac > 0:
                    lam1 = lammid
                else:
                    lam2 = lammid
            else:
                if desvars.sum() - self.nelx * self.nely * self.nelz *\
                self.volfrac > 0:
                    lam1 = lammid
                else:
                    lam2 = lammid
        self.lam = lammid

        self.desvars = desvars

        # Change in design variables:
        self.change = (np.abs(self.desvars - self.desvarsold)).max()

        # Solid-void fraction:
        nr_s = self.desvars.flatten().tolist().count(SOLID)
        nr_v = self.desvars.flatten().tolist().count(VOID)
        self.svtfrac = (nr_s + nr_v) / self.desvars.size

    # ===================================
    # === Private methods and helpers ===
    # ===================================
    def _updateK(self, K):
        """
        Update the global stiffness matrix by looking at each element's
        contribution i.t.o. design domain density and the penalisation factor.
        Return unconstrained stiffness matrix.

        """
<<<<<<< HEAD
        if self.nelz == 0:  # 2D problem
            for elx in range(self.nelx):
                for ely in range(self.nely):
                    e2sdofmap = self.e2sdofmapi + self.dofpn * (ely + elx * (self.nely + 1))
=======
        if self.nelz == 0: #  2D problem
            for elx in xrange(self.nelx):
                for ely in xrange(self.nely):
                    e2sdofmap = self.e2sdofmapi + self.dofpn *\
                    (ely + elx * (self.nely + 1))
>>>>>>> 5ae5bc80
                    if self.probtype == 'comp' or self.probtype == 'mech':
                        updatedKe = self.desvars[ely, elx] ** self.p * self.Ke
                    elif self.probtype == 'heat':
                        updatedKe = (VOID + (1 - VOID) * \
                        self.desvars[ely, elx] ** self.p) * self.Ke
                    mask = np.ones(e2sdofmap.size, dtype=int)
<<<<<<< HEAD
                    K = update_add_mask_sym(K, updatedKe, e2sdofmap, mask)
        else:  # 3D problem
            for elz in range(self.nelz):
                for elx in range(self.nelx):
                    for ely in range(self.nely):
                        e2sdofmap = self.e2sdofmapi + self.dofpn * (ely + elx * (self.nely + 1) + elz * (self.nelx + 1) * (self.nely + 1))
=======
                    K.update_add_mask_sym(updatedKe, e2sdofmap, mask)
        else: #  3D problem
            for elz in xrange(self.nelz):
                for elx in xrange(self.nelx):
                    for ely in xrange(self.nely):
                        e2sdofmap = self.e2sdofmapi + self.dofpn *\
                                    (ely + elx * (self.nely + 1) + elz *\
                                    (self.nelx + 1) * (self.nely + 1))
>>>>>>> 5ae5bc80
                        if self.probtype == 'comp' or self.probtype == 'mech':
                            updatedKe = self.desvars[elz, ely, elx] ** \
                            self.p * self.Ke
                        elif self.probtype == 'heat':
                            updatedKe = (VOID + (1 - VOID) * \
                            self.desvars[elz, ely, elx] ** self.p) * self.Ke
                        mask = np.ones(e2sdofmap.size, dtype=int)
                        K = update_add_mask_sym(K, updatedKe, e2sdofmap, mask)

<<<<<<< HEAD
        #K.delete_rowcols(self._rcfixed)  # Del constrained rows and columns
        J = identity_minus_rows(K.shape[0], self._rcfixed)
        K = J*K*J.T
=======
        K.delete_rowcols(self._rcfixed) #  Del constrained rows and columns
>>>>>>> 5ae5bc80
        return K


# EOF topology.py<|MERGE_RESOLUTION|>--- conflicted
+++ resolved
@@ -1,24 +1,16 @@
-﻿# =============================================================================
+﻿"""
+# =============================================================================
 # A class to optimise the topology of a design domain for defined boundary
 # conditions. Data is read from an input file, see 'examples' directory.
 #
 # Author: William Hunter
 # Copyright (C) 2008, 2015, William Hunter.
 # =============================================================================
-<<<<<<< HEAD
-
-import logging
-import numpy as np
-import scipy.sparse.linalg
-from parsertopy.py import tpd_file2dict, config2dict
-from helper_functions import identity_minus_rows, update_add_mask_sym
-=======
 """
 import os
 
 import numpy as np
 from pysparse import superlu, itsolvers, precon
->>>>>>> 5ae5bc80
 
 from .utils import get_logger
 from .parser import tpd_file2dict, config2dict
@@ -222,11 +214,7 @@
             logger.info('Damping factor (ETA) = %3.2f' % (self.eta.mean()))
 
         try:
-<<<<<<< HEAD
-            self.approx = str.lower(self.topydict['APPROX'])
-=======
             self.approx = self.topydict['APPROX'].lower()
->>>>>>> 5ae5bc80
         except KeyError:
             self.approx = None
         if self.approx == 'dquad':
@@ -291,22 +279,6 @@
 
         Kfree = self._updateK(self.K.copy())
 
-<<<<<<< HEAD
-        if self.dofpn < 3 and self.nelz == 0:  # Direct solver
-            # Kfree = Kfree.to_csr()  # Need CSR for SuperLU factorisation
-            #lu = superlu.factorize(Kfree)
-            #lu.solve(self.rfree, self.dfree)
-            lu = scipy.sparse.linalg.splu(Kfree)
-            self.dfree = lu.solve(self.rfree)
-            if self.probtype == 'mech':
-                #lu.solve(self.rfreeout, self.dfreeout)  # mechanism synthesis
-                self.dfreeout = lu.solve(self.rfreeout)
-        else:  # Iterative solver for 3D problems
-            #Kfree = Kfree.to_sss()
-            #preK = precon.ssor(Kfree)  # Preconditioned Kfree
-            #(info, numitr, relerr) = itsolvers.pcg(Kfree, self.rfree, self.dfree, 1e-8, 8000, preK)
-            self.dfree, info = scipy.sparse.linalg.isolve.cg(Kfree, self.rfree, tol=1e-08, maxiter=8000)#, M=preK)
-=======
         if self.dofpn < 3 and self.nelz == 0: #  Direct solver
             Kfree = Kfree.to_csr() #  Need CSR for SuperLU factorisation
             lu = superlu.factorize(Kfree)
@@ -318,24 +290,22 @@
             preK = precon.ssor(Kfree) #  Preconditioned Kfree
             (info, numitr, relerr) = \
             itsolvers.pcg(Kfree, self.rfree, self.dfree, 1e-8, 8000, preK)
->>>>>>> 5ae5bc80
             if info < 0:
-                logger.error('PySparse error: Type: {}'.format(info))
+                logger.error('PySparse error: Type: {}, '
+                             'at {} iterations'.format(info, numitr))
                 raise Exception('Solution for FEA did not converge.')
             else:
-                logger.debug('ToPy: Solution for FEA converged.')
+                logger.debug('ToPy: Solution for FEA converged after '
+                             '{} iterations'.format(numitr))
             if self.probtype == 'mech':  # mechanism synthesis
-<<<<<<< HEAD
-                #(info, numitr, relerr) = itsolvers.pcg(Kfree, self.rfreeout, self.dfreeout, 1e-8, 8000, preK)
-                self.dfreeout, info = scipy.sparse.linalg.isolve.cg(Kfree, self.rfreeout, tol=1e-08, maxiter=8000)#, M=preK)
-=======
                 (info, numitr, relerr) = \
                 itsolvers.pcg(Kfree, self.rfreeout, self.dfreeout, 1e-8, \
                     8000, preK)
->>>>>>> 5ae5bc80
                 if info < 0:
-                    logger.error('PySparse error: Type: {}'.format(info))
-                    raise Exception('Solution for FEA of adjoint load case did not converge.')
+                    logger.error('PySparse error: Type: {}, '
+                                 'at {} iterations'.format(info, numitr))
+                    raise Exception('Solution for FEA of adjoint load '
+                                    'case did not converge.')
 
         # Update displacement vectors:
         self.d[self.freedof] = self.dfree
@@ -377,14 +347,6 @@
         else:
             rmin3 = rmin
             U, V, W = np.indices((self.nelx, self.nely, self.nelz))
-<<<<<<< HEAD
-            for i in range(self.nelx):
-                umin, umax = np.maximum(i - rmin - 1, 0), np.minimum(i + rmin + 2, self.nelx + 1)
-                for j in range(self.nely):
-                    vmin, vmax = np.maximum(j - rmin - 1, 0), np.minimum(j + rmin + 2, self.nely + 1)
-                    for k in range(self.nelz):
-                        wmin, wmax = np.maximum(k - rmin3 - 1, 0), np.minimum(k + rmin3 + 2, self.nelz + 1)
-=======
             for i in xrange(self.nelx):
                 umin, umax = np.maximum(i - rmin - 1, 0),\
                              np.minimum(i + rmin + 2, self.nelx + 1)
@@ -394,7 +356,6 @@
                     for k in xrange(self.nelz):
                         wmin, wmax = np.maximum(k - rmin3 - 1, 0),\
                                      np.minimum(k + rmin3 + 2, self.nelz + 1)
->>>>>>> 5ae5bc80
                         u = U[umin:umax, vmin:vmax, wmin:wmax]
                         v = V[umin:umax, vmin:vmax, wmin:wmax]
                         w = W[umin:umax, vmin:vmax, wmin:wmax]
@@ -610,32 +571,17 @@
         Return unconstrained stiffness matrix.
 
         """
-<<<<<<< HEAD
-        if self.nelz == 0:  # 2D problem
-            for elx in range(self.nelx):
-                for ely in range(self.nely):
-                    e2sdofmap = self.e2sdofmapi + self.dofpn * (ely + elx * (self.nely + 1))
-=======
         if self.nelz == 0: #  2D problem
             for elx in xrange(self.nelx):
                 for ely in xrange(self.nely):
                     e2sdofmap = self.e2sdofmapi + self.dofpn *\
                     (ely + elx * (self.nely + 1))
->>>>>>> 5ae5bc80
                     if self.probtype == 'comp' or self.probtype == 'mech':
                         updatedKe = self.desvars[ely, elx] ** self.p * self.Ke
                     elif self.probtype == 'heat':
                         updatedKe = (VOID + (1 - VOID) * \
                         self.desvars[ely, elx] ** self.p) * self.Ke
                     mask = np.ones(e2sdofmap.size, dtype=int)
-<<<<<<< HEAD
-                    K = update_add_mask_sym(K, updatedKe, e2sdofmap, mask)
-        else:  # 3D problem
-            for elz in range(self.nelz):
-                for elx in range(self.nelx):
-                    for ely in range(self.nely):
-                        e2sdofmap = self.e2sdofmapi + self.dofpn * (ely + elx * (self.nely + 1) + elz * (self.nelx + 1) * (self.nely + 1))
-=======
                     K.update_add_mask_sym(updatedKe, e2sdofmap, mask)
         else: #  3D problem
             for elz in xrange(self.nelz):
@@ -644,7 +590,6 @@
                         e2sdofmap = self.e2sdofmapi + self.dofpn *\
                                     (ely + elx * (self.nely + 1) + elz *\
                                     (self.nelx + 1) * (self.nely + 1))
->>>>>>> 5ae5bc80
                         if self.probtype == 'comp' or self.probtype == 'mech':
                             updatedKe = self.desvars[elz, ely, elx] ** \
                             self.p * self.Ke
@@ -652,15 +597,9 @@
                             updatedKe = (VOID + (1 - VOID) * \
                             self.desvars[elz, ely, elx] ** self.p) * self.Ke
                         mask = np.ones(e2sdofmap.size, dtype=int)
-                        K = update_add_mask_sym(K, updatedKe, e2sdofmap, mask)
-
-<<<<<<< HEAD
-        #K.delete_rowcols(self._rcfixed)  # Del constrained rows and columns
-        J = identity_minus_rows(K.shape[0], self._rcfixed)
-        K = J*K*J.T
-=======
+                        K.update_add_mask_sym(updatedKe, e2sdofmap, mask)
+
         K.delete_rowcols(self._rcfixed) #  Del constrained rows and columns
->>>>>>> 5ae5bc80
         return K
 
 
