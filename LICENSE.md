--- conflicted
+++ resolved
@@ -1,13 +1,9 @@
 The MIT License (MIT)
 
-<<<<<<< HEAD
 Copyright (c) [2011, 2015, 2016, 2017] [William Hunter]
 Copyright (c) [2020, 2021] [Tarcísio L. de Oliveira]
-=======
-Copyright (c) [2011, 2015, 2016, 2017] [William Hunter]  
 Copyright (c) [2018] [Francisco Sanchez Arroyo]
 
->>>>>>> 3166ddea
 
 Permission is hereby granted, free of charge, to any person obtaining a copy
 of this software and associated documentation files (the "Software"), to deal
