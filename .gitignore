<<<<<<< HEAD
# conda
.conda/
.conda-dev/
=======
# ignore folder
ignore/
>>>>>>> 15113bc3

# Byte-compiled / optimized / DLL files
__pycache__/
*.py[cod]
*$py.class

# Python cache
.mypy_cache/

# C extensions
*.so

# Distribution / packaging
.Python
env/
build/
develop-eggs/
dist/
downloads/
eggs/
.eggs/
lib/
lib64/
parts/
sdist/
var/
*.egg-info/
.installed.cfg
*.egg

.ipynb_checkpoints/

# PyInstaller
#  Usually these files are written by a python script from a template
#  before PyInstaller builds the exe, so as to inject date/other infos into it.
*.manifest
*.spec

# Installer logs
pip-log.txt
pip-delete-this-directory.txt

# Unit test / coverage reports
htmlcov/
.tox/
.coverage
.coverage.*
.cache
nosetests.xml
coverage.xml
*,cover

# Translations
*.mo
*.pot

# Django stuff:
*.log

# Sphinx documentation
docs/_build/

# PyBuilder
target/

# MSVS with Python Tools
*.pyproj
*.user
*.suo

# ToPy (added by williamhunter)
*.exe
*.svg
*.gif
images/
notes/
old/
testing/
iterations/
tutorial/
*.K
examples/*/*.png
examples/*/*.vtk
*.msh

# VSCode
.vscode/

# DON'T (!) ignore what's inside imgsrc
!imgsrc/*

# Byte-compiled / optimized / DLL files
__pycache__/
*.py[cod]
*$py.class

# C extensions
*.so

# Distribution / packaging
.Python
build/
develop-eggs/
dist/
downloads/
eggs/
.eggs/
lib/
lib64/
parts/
sdist/
var/
wheels/
pip-wheel-metadata/
share/python-wheels/
*.egg-info/
.installed.cfg
*.egg
MANIFEST

# PyInstaller
#  Usually these files are written by a python script from a template
#  before PyInstaller builds the exe, so as to inject date/other infos into it.
*.manifest
*.spec

# Installer logs
pip-log.txt
pip-delete-this-directory.txt

# Unit test / coverage reports
htmlcov/
.tox/
.nox/
.coverage
.coverage.*
.cache
nosetests.xml
coverage.xml
*.cover
*.py,cover
.hypothesis/
.pytest_cache/
cover/

# Translations
*.mo
*.pot

# Django stuff:
*.log
local_settings.py
db.sqlite3
db.sqlite3-journal

# Flask stuff:
instance/
.webassets-cache

# Scrapy stuff:
.scrapy

# Sphinx documentation
docs/_build/

# PyBuilder
.pybuilder/
target/

# Jupyter Notebook
.ipynb_checkpoints

# IPython
profile_default/
ipython_config.py

# pyenv
#   For a library or package, you might want to ignore these files since the code is
#   intended to run in multiple environments; otherwise, check them in:
# .python-version

# pipenv
#   According to pypa/pipenv#598, it is recommended to include Pipfile.lock in version control.
#   However, in case of collaboration, if having platform-specific dependencies or dependencies
#   having no cross-platform support, pipenv may install dependencies that don't work, or not
#   install all needed dependencies.
#Pipfile.lock

# PEP 582; used by e.g. github.com/David-OConnor/pyflow
__pypackages__/

# Celery stuff
celerybeat-schedule
celerybeat.pid

# SageMath parsed files
*.sage.py

# Environments
.env
.venv
env/
venv/
ENV/
env.bak/
venv.bak/

# Spyder project settings
.spyderproject
.spyproject

# Rope project settings
.ropeproject

# mkdocs documentation
/site

# mypy
.mypy_cache/
.dmypy.json
dmypy.json

# Pyre type checker
.pyre/

# pytype static type analyzer
.pytype/

# Cython debug symbols
cython_debug/

# static files generated from Django application using `collectstatic`
media
static<|MERGE_RESOLUTION|>--- conflicted
+++ resolved
@@ -1,11 +1,7 @@
-<<<<<<< HEAD
+
 # conda
 .conda/
 .conda-dev/
-=======
-# ignore folder
-ignore/
->>>>>>> 15113bc3
 
 # Byte-compiled / optimized / DLL files
 __pycache__/
